<<<<<<< HEAD
name: Deploy to Google Cloud Platform
=======
name: CI/CD

on:
  push:
    branches: [ main ]

jobs:
  deploy:
    runs-on: ubuntu-latest
    permissions:
      id-token: write   # required for OIDC
      contents: read

    steps:
      - name: Checkout
        uses: actions/checkout@v4

      # Authenticate to GCP via Workload Identity Federation
      - name: Auth to Google Cloud
        uses: google-github-actions/auth@v2
        with:
          workload_identity_provider: ${{ secrets.GCP_WORKLOAD_IDENTITY_PROVIDER }}
          service_account: ${{ secrets.GCP_SERVICE_ACCOUNT }}
          project_id: ${{ secrets.GCP_PROJECT_ID }}

      - name: Setup gcloud
        uses: google-github-actions/setup-gcloud@v2
        with:
          version: ">= 471.0.0"
          

name: Deploy to GCP
>>>>>>> 0a910316

on:
  push:
    branches: [ main ]
  pull_request:
    branches: [ main ]

env:
  GCP_REGION: us-central1
  PROJECT_ID: ${{ secrets.GCP_PROJECT_ID }}

jobs:
  test:
    runs-on: ubuntu-latest
    steps:
      - uses: actions/checkout@v3
      
      - name: Set up Node.js
        uses: actions/setup-node@v3
        with:
          node-version: '18'
          cache: 'npm'
          cache-dependency-path: frontend/package-lock.json
      
      - name: Install frontend dependencies
        run: |
          cd frontend
          npm ci
      
      - name: Run frontend tests
        run: |
          cd frontend
          npm test -- --watchAll=false
      
      - name: Set up Python
        uses: actions/setup-python@v4
        with:
          python-version: '3.11'
      
      - name: Install backend dependencies
        run: |
          cd backend
          pip install -r requirements.txt
      
      - name: Run backend tests
        run: |
          cd backend
          python -m pytest

  deploy-backend:
    needs: test
    runs-on: ubuntu-latest
    if: github.ref == 'refs/heads/main'
    steps:
      - uses: actions/checkout@v3
      
      - name: Set up Google Cloud CLI
        uses: google-github-actions/setup-gcloud@v1
        with:
          service_account_key: ${{ secrets.GCP_SA_KEY }}
          project_id: ${{ secrets.GCP_PROJECT_ID }}
      
      - name: Configure Docker for GCR
        run: gcloud auth configure-docker
      
      - name: Build and push backend image
        run: |
          cd backend
          docker build -t gcr.io/${{ secrets.GCP_PROJECT_ID }}/finsight-backend:${{ github.sha }} .
          docker push gcr.io/${{ secrets.GCP_PROJECT_ID }}/finsight-backend:${{ github.sha }}
      
      - name: Deploy backend to Cloud Run
        run: |
          gcloud run deploy finsight-backend \
            --image gcr.io/${{ secrets.GCP_PROJECT_ID }}/finsight-backend:${{ github.sha }} \
            --platform managed \
            --region ${{ env.GCP_REGION }} \
            --allow-unauthenticated \
            --set-env-vars="DATABASE_URL=${{ secrets.DATABASE_URL }}" \
            --set-env-vars="JWT_SECRET=${{ secrets.JWT_SECRET }}" \
            --set-env-vars="GOOGLE_CLIENT_ID=${{ secrets.GOOGLE_CLIENT_ID }}" \
            --set-env-vars="GOOGLE_CLIENT_SECRET=${{ secrets.GOOGLE_CLIENT_SECRET }}" \
            --set-env-vars="OPENAI_API_KEY=${{ secrets.OPENAI_API_KEY }}" \
            --set-env-vars="GEMINI_API_KEY=${{ secrets.GEMINI_API_KEY }}" \
            --set-env-vars="GOOGLE_CLIENT_PROJECT_ID=${{ secrets.GCP_PROJECT_ID }}"

  deploy-frontend:
    needs: test
    runs-on: ubuntu-latest
    if: github.ref == 'refs/heads/main'
    steps:
      - uses: actions/checkout@v3
      
      - name: Set up Node.js
        uses: actions/setup-node@v3
        with:
          node-version: '18'
          cache: 'npm'
          cache-dependency-path: frontend/package-lock.json
      
      - name: Install dependencies
        run: |
          cd frontend
          npm ci
      
      - name: Build frontend
        run: |
          cd frontend
          npm run build
        env:
          REACT_APP_API_URL: ${{ secrets.BACKEND_URL }}
          REACT_APP_GOOGLE_CLIENT_ID: ${{ secrets.GOOGLE_CLIENT_ID }}
      
      - name: Deploy to Firebase
        uses: FirebaseExtended/action-hosting-deploy@v0
        with:
          repoToken: '${{ secrets.GITHUB_TOKEN }}'
          firebaseServiceAccount: '${{ secrets.FIREBASE_SERVICE_ACCOUNT }}'
          projectId: ${{ secrets.FIREBASE_PROJECT_ID }}
          channelId: live

  deploy-database:
    needs: test
    runs-on: ubuntu-latest
    if: github.ref == 'refs/heads/main'
    steps:
      - uses: actions/checkout@v3
      
      - name: Set up Google Cloud CLI
        uses: google-github-actions/setup-gcloud@v1
        with:
          service_account_key: ${{ secrets.GCP_SA_KEY }}
          project_id: ${{ secrets.GCP_PROJECT_ID }}
      
      - name: Create Cloud SQL instance
        run: |
          gcloud sql instances create finsight-db \
            --database-version=POSTGRES_15 \
            --tier=db-f1-micro \
            --region=${{ env.GCP_REGION }} \
            --root-password=${{ secrets.DB_ROOT_PASSWORD }} \
            --storage-type=SSD \
            --storage-size=10GB \
            --backup-start-time=02:00 \
            --enable-backup \
            --quiet || echo "Instance already exists"
      
      - name: Create database
        run: |
          gcloud sql databases create finsight \
            --instance=finsight-db \
            --quiet || echo "Database already exists"
      
      - name: Create user
        run: |
          gcloud sql users create finsight \
            --instance=finsight-db \
            --password=${{ secrets.DB_PASSWORD }} \
            --quiet || echo "User already exists" <|MERGE_RESOLUTION|>--- conflicted
+++ resolved
@@ -1,6 +1,3 @@
-<<<<<<< HEAD
-name: Deploy to Google Cloud Platform
-=======
 name: CI/CD
 
 on:
@@ -33,7 +30,6 @@
           
 
 name: Deploy to GCP
->>>>>>> 0a910316
 
 on:
   push:
@@ -160,36 +156,37 @@
     runs-on: ubuntu-latest
     if: github.ref == 'refs/heads/main'
     steps:
-      - uses: actions/checkout@v3
-      
-      - name: Set up Google Cloud CLI
-        uses: google-github-actions/setup-gcloud@v1
-        with:
-          service_account_key: ${{ secrets.GCP_SA_KEY }}
-          project_id: ${{ secrets.GCP_PROJECT_ID }}
-      
-      - name: Create Cloud SQL instance
-        run: |
-          gcloud sql instances create finsight-db \
-            --database-version=POSTGRES_15 \
-            --tier=db-f1-micro \
-            --region=${{ env.GCP_REGION }} \
-            --root-password=${{ secrets.DB_ROOT_PASSWORD }} \
-            --storage-type=SSD \
-            --storage-size=10GB \
-            --backup-start-time=02:00 \
-            --enable-backup \
-            --quiet || echo "Instance already exists"
-      
-      - name: Create database
-        run: |
-          gcloud sql databases create finsight \
-            --instance=finsight-db \
-            --quiet || echo "Database already exists"
-      
-      - name: Create user
-        run: |
-          gcloud sql users create finsight \
-            --instance=finsight-db \
-            --password=${{ secrets.DB_PASSWORD }} \
-            --quiet || echo "User already exists" +    - uses: actions/checkout@v4
+    
+    - name: Setup Google Cloud CLI
+      uses: google-github-actions/setup-gcloud@v2
+      with:
+        service_account_key: ${{ secrets.GCP_SA_KEY }}
+        project_id: ${{ secrets.GCP_PROJECT_ID }}
+    
+    - name: Create Cloud SQL instance if not exists
+      run: |
+        gcloud sql instances create finsight-db \
+          --database-version=POSTGRES_15 \
+          --tier=db-f1-micro \
+          --region=${{ env.GCP_REGION }} \
+          --root-password=${{ secrets.DB_ROOT_PASSWORD }} \
+          --storage-type=HDD \
+          --storage-size=10GB \
+          --backup-start-time=02:00 \
+          --maintenance-window-day=SUN \
+          --maintenance-window-hour=02 \
+          --quiet || echo "Instance already exists"
+    
+    - name: Create database if not exists
+      run: |
+        gcloud sql databases create finsight \
+          --instance=finsight-db \
+          --quiet || echo "Database already exists"
+    
+    - name: Create user if not exists
+      run: |
+        gcloud sql users create finsight \
+          --instance=finsight-db \
+          --password=${{ secrets.DB_PASSWORD }} \
+          --quiet || echo "User already exists" 